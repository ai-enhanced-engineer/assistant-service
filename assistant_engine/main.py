"""HTTP API layer for interacting with the OpenAI assistant."""

import inspect
import json
import logging
from contextlib import asynccontextmanager
from typing import Any, AsyncGenerator, List, Optional

from fastapi import FastAPI, HTTPException, WebSocket
from openai import AsyncOpenAI, OpenAIError
from pydantic import BaseModel

from botbrew_commons.data_models import BaseConfig
from botbrew_commons.repositories import GCPConfigRepository, GCPSecretRepository

<<<<<<< HEAD
=======
from .bb_logging import get_logger, log_with_context
>>>>>>> f7a6d4a6
from .config import build_engine_config
from .correlation import CorrelationContext, get_or_create_correlation_id
from .functions import TOOL_MAP
from .logging_config import get_component_logger
from .openai_helpers import cancel_run_safely, submit_tool_outputs_with_backoff

logger = get_component_logger("MAIN")


class ChatRequest(BaseModel):
    """Schema for chat messages."""

    thread_id: str
    message: str


class ChatResponse(BaseModel):
    """Wrapper for chat responses."""

    responses: List[str]


def _dict_to_object(data: Any) -> Any:
    """Convert nested dictionaries to simple objects."""
    if isinstance(data, dict):
        return type("Obj", (), {k: _dict_to_object(v) for k, v in data.items()})()
    return data


class AssistantEngineAPI:
    """Encapsulates the FastAPI server and OpenAI client."""

    def __init__(self) -> None:
        base_config = BaseConfig()
        secret_repository = GCPSecretRepository(project_id=base_config.project_id, client_id=base_config.client_id)
        config_repository = GCPConfigRepository(
            client_id=base_config.client_id,
            project_id=base_config.project_id,
            bucket_name=base_config.bucket_id,
        )

        self.engine_config = build_engine_config(secret_repository, config_repository)
        logger.info("Booting with config: %s", self.engine_config)

        self.client: Optional[AsyncOpenAI] = None

        self.app = FastAPI(lifespan=self.lifespan)
        self.register_routes()

    def _validate_function_args(self, func: callable, args: dict[str, Any], func_name: str) -> None:
        """Validate that required function parameters are provided."""
        sig = inspect.signature(func)

        # Check for missing required parameters
        for param_name, param in sig.parameters.items():
            if param.default is inspect.Parameter.empty and param_name not in args:
                raise TypeError(f"Missing required parameter '{param_name}'")

        # Check for unexpected parameters
        unexpected_params = set(args.keys()) - set(sig.parameters.keys())
        if unexpected_params:
            logger.warning("Function '%s' received unexpected parameters: %s", func_name, unexpected_params)

    @asynccontextmanager
    async def lifespan(self, _app: FastAPI) -> AsyncGenerator[None, None]:
        logger.info("Application starting up...")
        if self.client is None:
            self.client = AsyncOpenAI(api_key=self.engine_config.openai_apikey)
        try:
            yield
        finally:
            logger.info("Application shutting down...")
            if self.client is not None:
                await self.client.aclose()

    def register_routes(self) -> None:
        self.app.add_api_route("/start", self.start_endpoint, methods=["GET"])
        self.app.add_api_route(
            "/chat",
            self.chat_endpoint,
            methods=["POST"],
            response_model=ChatResponse,
        )
        self.app.add_api_websocket_route("/stream", self.stream_endpoint)

    async def _iterate_run_events(self, thread_id: str, human_query: str) -> AsyncGenerator[Any, None]:
        """Yield events while managing tool calls and submissions."""
        correlation_id = get_or_create_correlation_id()
        
        try:
            await self.client.beta.threads.messages.create(
                thread_id=thread_id,
                role="user",
                content=human_query,
            )
            log_with_context(
                logger, logging.INFO, 
                "Message created successfully", 
                thread_id=thread_id, 
                correlation_id=correlation_id
            )
        except OpenAIError as err:
<<<<<<< HEAD
            logger.error("OpenAI message creation failed: %s", err, 
                        thread_id=thread_id, error_type="OpenAIError")
            raise HTTPException(status_code=502, detail="Failed to create message") from err
        except Exception as err:  # noqa: BLE001
            logger.error("Unexpected error creating message: %s", err,
                        thread_id=thread_id, error_type=type(err).__name__)
            raise HTTPException(status_code=500, detail="Internal server error") from err
=======
            log_with_context(
                logger, logging.ERROR, 
                f"OpenAI message creation failed: {err}", 
                thread_id=thread_id, 
                correlation_id=correlation_id,
                error_type="OpenAIError"
            )
            raise HTTPException(
                status_code=502, 
                detail=f"Failed to create message (correlation_id: {correlation_id[:8]})"
            ) from err
        except Exception as err:  # noqa: BLE001
            log_with_context(
                logger, logging.ERROR, 
                f"Unexpected error creating message: {err}", 
                thread_id=thread_id, 
                correlation_id=correlation_id,
                error_type=type(err).__name__
            )
            raise HTTPException(
                status_code=500, 
                detail=f"Internal server error (correlation_id: {correlation_id[:8]})"
            ) from err
>>>>>>> f7a6d4a6

        try:
            event_stream = await self.client.beta.threads.runs.create(
                thread_id=thread_id,
                assistant_id=self.engine_config.assistant_id,
                stream=True,
            )
            log_with_context(
                logger, logging.INFO, 
                "Run stream created successfully", 
                thread_id=thread_id, 
                correlation_id=correlation_id,
                assistant_id=self.engine_config.assistant_id
            )
        except OpenAIError as err:
<<<<<<< HEAD
            logger.error("OpenAI run creation failed: %s", err,
                        thread_id=thread_id, assistant_id=self.engine_config.assistant_id,
                        error_type="OpenAIError")
            raise HTTPException(status_code=502, detail="Failed to create run") from err
        except Exception as err:  # noqa: BLE001
            logger.error("Unexpected error creating run: %s", err,
                        thread_id=thread_id, assistant_id=self.engine_config.assistant_id,
                        error_type=type(err).__name__)
            raise HTTPException(status_code=500, detail="Internal server error") from err
=======
            log_with_context(
                logger, logging.ERROR, 
                f"OpenAI run creation failed: {err}", 
                thread_id=thread_id, 
                correlation_id=correlation_id,
                error_type="OpenAIError",
                assistant_id=self.engine_config.assistant_id
            )
            raise HTTPException(
                status_code=502, 
                detail=f"Failed to create run (correlation_id: {correlation_id[:8]})"
            ) from err
        except Exception as err:  # noqa: BLE001
            log_with_context(
                logger, logging.ERROR, 
                f"Unexpected error creating run: {err}", 
                thread_id=thread_id, 
                correlation_id=correlation_id,
                error_type=type(err).__name__,
                assistant_id=self.engine_config.assistant_id
            )
            raise HTTPException(
                status_code=500, 
                detail=f"Internal server error (correlation_id: {correlation_id[:8]})"
            ) from err
>>>>>>> f7a6d4a6

        tool_outputs: dict[str, dict[str, Any]] = {}
        run_id = None

        async for event in event_stream:
            yield event

            if event.event == "thread.run.created":
                run_id = event.data.id

            if event.event == "thread.run.step.completed":
                step_details = event.data.step_details

                if step_details.type == "tool_calls":
                    for tool_call in step_details.tool_calls:
                        tool_call = _dict_to_object(tool_call)
                        if tool_call.type == "retrieval":
                            tool_outputs[tool_call.id] = {
                                "tool_call_id": tool_call.id,
                                "output": "retrieval",
                            }
                        elif tool_call.type == "function":
                            name = tool_call.function.name
                            args = json.loads(tool_call.function.arguments or "{}")

                            # Validate function exists in TOOL_MAP
                            if name not in TOOL_MAP:
<<<<<<< HEAD
                                logger.error("Unknown function '%s' not found in TOOL_MAP", name,
                                           thread_id=thread_id, run_id=run_id, tool_call_id=tool_call.id,
                                           function_name=name)
=======
                                log_with_context(
                                    logger, logging.ERROR, 
                                    f"Unknown function '{name}' not found in TOOL_MAP", 
                                    thread_id=thread_id, 
                                    run_id=run_id,
                                    tool_call_id=tool_call.id,
                                    function_name=name
                                )
>>>>>>> f7a6d4a6
                                tool_outputs[tool_call.id] = {
                                    "tool_call_id": tool_call.id,
                                    "output": f"Error: Function '{name}' not available (correlation_id: {correlation_id[:8]})",
                                }
                                continue

                            try:
                                # Log function execution start
                                logger.debug("Starting function execution: %s", name,
                                           thread_id=thread_id, run_id=run_id, tool_call_id=tool_call.id,
                                           function_name=name, args=args)
                                
                                # Validate function arguments
                                func = TOOL_MAP[name]
                                self._validate_function_args(func, args, name)

                                # Execute function with validated arguments
                                log_with_context(
                                    logger, logging.DEBUG, 
                                    f"Executing function '{name}' with args: {args}", 
                                    thread_id=thread_id, 
                                    run_id=run_id,
                                    tool_call_id=tool_call.id,
                                    function_name=name
                                )
                                output = func(**args)
                                tool_outputs[tool_call.id] = {
                                    "tool_call_id": tool_call.id,
                                    "output": output,
                                }
<<<<<<< HEAD
                                
                                # Log successful execution
                                logger.info("Function executed successfully: %s", name,
                                          thread_id=thread_id, run_id=run_id, tool_call_id=tool_call.id,
                                          function_name=name)
                                          
                            except TypeError as err:
                                logger.warning("Invalid arguments for function '%s': %s", name, err,
                                             thread_id=thread_id, run_id=run_id, tool_call_id=tool_call.id,
                                             function_name=name, error_type="TypeError")
=======
                                log_with_context(
                                    logger, logging.INFO, 
                                    f"Function '{name}' executed successfully", 
                                    thread_id=thread_id, 
                                    run_id=run_id,
                                    tool_call_id=tool_call.id,
                                    function_name=name
                                )
                            except TypeError as err:
                                log_with_context(
                                    logger, logging.ERROR, 
                                    f"Invalid arguments for function '{name}': {err}", 
                                    thread_id=thread_id, 
                                    run_id=run_id,
                                    tool_call_id=tool_call.id,
                                    function_name=name,
                                    error_type="TypeError"
                                )
>>>>>>> f7a6d4a6
                                tool_outputs[tool_call.id] = {
                                    "tool_call_id": tool_call.id,
                                    "output": f"Error: Invalid arguments for function '{name}': {err} (correlation_id: {correlation_id[:8]})",
                                }
                            except Exception as err:  # noqa: BLE001
<<<<<<< HEAD
                                logger.error("Function '%s' execution failed: %s", name, err,
                                           thread_id=thread_id, run_id=run_id, tool_call_id=tool_call.id,
                                           function_name=name, error_type=type(err).__name__)
=======
                                log_with_context(
                                    logger, logging.ERROR, 
                                    f"Function '{name}' execution failed: {err}", 
                                    thread_id=thread_id, 
                                    run_id=run_id,
                                    tool_call_id=tool_call.id,
                                    function_name=name,
                                    error_type=type(err).__name__
                                )
>>>>>>> f7a6d4a6
                                tool_outputs[tool_call.id] = {
                                    "tool_call_id": tool_call.id,
                                    "output": f"Error: Function '{name}' execution failed: {err} (correlation_id: {correlation_id[:8]})",
                                }

            if (
                event.event == "thread.run.requires_action"
                and event.data.required_action.type == "submit_tool_outputs"
                and run_id
            ):
                submission_result = await submit_tool_outputs_with_backoff(
                    self.client,
                    thread_id=thread_id,
                    run_id=run_id,
                    tool_outputs=tool_outputs.values(),
                )
                
                if submission_result is None:
                    logger.error(
                        "Tool output submission failed permanently for run_id=%s, thread_id=%s. "
                        "Attempting to cancel run to prevent hanging state.",
                        run_id,
                        thread_id,
                    )
                    cancel_success = await cancel_run_safely(self.client, thread_id, run_id)
                    if not cancel_success:
                        logger.error(
                            "Critical error: Unable to submit tool outputs or cancel run_id=%s. "
                            "Run may be in an inconsistent state.",
                            run_id,
                        )
                    # Break the event loop to prevent infinite waiting
                    break

            if event.event in [
                "thread.run.completed",
                "thread.run.failed",
                "thread.run.cancelled",
                "thread.run.expired",
            ]:
                break

    async def _process_run(self, thread_id: str, human_query: str) -> list[str]:
        """Run the assistant for the provided query and return responses."""
        correlation_id = get_or_create_correlation_id()
        messages: list[str] = []

        log_with_context(
            logger, logging.INFO, 
            "Starting run processing", 
            thread_id=thread_id, 
            correlation_id=correlation_id
        )

        async for event in self._iterate_run_events(thread_id, human_query):
            if event.event == "thread.run.step.completed" and event.data.step_details.type == "message_creation":
                step_details = event.data.step_details
                message_id = step_details.message_creation.message_id
                
                try:
                    thread_message = await self.client.beta.threads.messages.retrieve(
                        message_id=message_id,
                        thread_id=thread_id,
                    )
                    log_with_context(
                        logger, logging.DEBUG, 
                        "Message retrieved successfully", 
                        thread_id=thread_id, 
                        correlation_id=correlation_id,
                        message_id=message_id
                    )
                except OpenAIError as err:
<<<<<<< HEAD
                    logger.error("OpenAI message retrieval failed: %s", err,
                               thread_id=thread_id, message_id=step_details.message_creation.message_id,
                               error_type="OpenAIError")
                    raise HTTPException(status_code=502, detail="Failed to retrieve message") from err
                except Exception as err:  # noqa: BLE001
                    logger.error("Unexpected error retrieving message: %s", err,
                               thread_id=thread_id, message_id=step_details.message_creation.message_id,
                               error_type=type(err).__name__)
                    raise HTTPException(status_code=500, detail="Internal server error") from err
=======
                    log_with_context(
                        logger, logging.ERROR, 
                        f"OpenAI message retrieval failed: {err}", 
                        thread_id=thread_id, 
                        correlation_id=correlation_id,
                        message_id=message_id,
                        error_type="OpenAIError"
                    )
                    raise HTTPException(
                        status_code=502, 
                        detail=f"Failed to retrieve message (correlation_id: {correlation_id[:8]})"
                    ) from err
                except Exception as err:  # noqa: BLE001
                    log_with_context(
                        logger, logging.ERROR, 
                        f"Unexpected error retrieving message: {err}", 
                        thread_id=thread_id, 
                        correlation_id=correlation_id,
                        message_id=message_id,
                        error_type=type(err).__name__
                    )
                    raise HTTPException(
                        status_code=500, 
                        detail=f"Internal server error (correlation_id: {correlation_id[:8]})"
                    ) from err
                    
>>>>>>> f7a6d4a6
                for content in thread_message.content:
                    if hasattr(content, "text"):
                        messages.append(content.text.value)

        log_with_context(
            logger, logging.INFO, 
            f"Run processing completed with {len(messages)} messages", 
            thread_id=thread_id, 
            correlation_id=correlation_id,
            message_count=len(messages)
        )
        return messages

    async def _process_run_stream(self, thread_id: str, human_query: str) -> AsyncGenerator[Any, None]:
        """Yield events from the assistant run as they arrive."""
        async for event in self._iterate_run_events(thread_id, human_query):
            yield event

    async def start_endpoint(self) -> dict[str, str]:
        """Start a new conversation and return the thread information."""
<<<<<<< HEAD
        try:
            thread = await self.client.beta.threads.create()
        except OpenAIError as err:
            logger.error("OpenAI thread creation failed: %s", err, error_type="OpenAIError")
            raise HTTPException(status_code=502, detail="Failed to start thread") from err
        except Exception as err:  # noqa: BLE001
            logger.error("Unexpected error starting thread: %s", err, error_type=type(err).__name__)
            raise HTTPException(status_code=500, detail="Internal server error") from err
        
        logger.info("New thread created successfully", thread_id=thread.id)
        return {"thread_id": thread.id, "initial_message": self.engine_config.initial_message}

    async def chat_endpoint(self, request: ChatRequest) -> ChatResponse:
        """Process a user message and return assistant responses."""
        if not request.thread_id:
            logger.warning("Chat request missing thread_id")
            raise HTTPException(status_code=400, detail="Missing thread_id")
            
        logger.info("Processing chat request", 
                   thread_id=request.thread_id, message_length=len(request.message))
        responses = await self._process_run(request.thread_id, request.message)
        logger.debug("Chat processing completed", 
                    thread_id=request.thread_id, response_count=len(responses))
        return ChatResponse(responses=responses)

    async def stream_endpoint(self, websocket: WebSocket) -> None:
        """Forward run events directly through a WebSocket connection with robust error handling."""
        connection_id = id(websocket)
        
        try:
            await websocket.accept()
            logger.info("WebSocket connection accepted", connection_id=connection_id)
        except Exception as err:  # noqa: BLE001
            logger.error("WebSocket accept failed: %s", err, 
                        connection_id=connection_id, error_type=type(err).__name__)
            return
        
        try:
            # Receive and validate request data
            try:
                data = await websocket.receive_json()
            except json.JSONDecodeError as err:
                logger.warning("WebSocket JSON parsing error: %s", err,
                             connection_id=connection_id, error_type="JSONDecodeError")
                await self._send_websocket_error(websocket, "JSON parsing error", "invalid_json")
                return
            except Exception as err:  # noqa: BLE001
                logger.error("WebSocket receive error: %s", err,
                           connection_id=connection_id, error_type=type(err).__name__)
                await self._send_websocket_error(websocket, "Failed to receive request", "receive_error")
                return
            
            # Validate request fields
            thread_id = data.get("thread_id")
            message = data.get("message")
            
            if not thread_id or not message:
                logger.warning("WebSocket request missing required fields",
                             connection_id=connection_id, has_thread_id=bool(thread_id), 
                             has_message=bool(message))
                await self._send_websocket_error(websocket, "Missing thread_id or message", "missing_fields")
                return

            logger.info("Starting WebSocket stream", 
                       connection_id=connection_id, thread_id=thread_id, message_length=len(message))

            # Stream events with error handling
            try:
                async for event in self._process_run_stream(thread_id, message):
                    try:
                        await websocket.send_text(event.model_dump_json())
                    except Exception as err:  # noqa: BLE001
                        if self._is_websocket_disconnect(err):
                            logger.info("WebSocket client disconnected during stream",
                                      connection_id=connection_id, thread_id=thread_id)
                            return
                        else:
                            logger.error("WebSocket send error: %s", err,
                                       connection_id=connection_id, thread_id=thread_id, 
                                       error_type=type(err).__name__)
                            await self._send_websocket_error(websocket, "Failed to send event", "send_error")
                            return
                            
                logger.debug("WebSocket stream completed successfully", 
                           connection_id=connection_id, thread_id=thread_id)
                           
            except OpenAIError as err:
                logger.error("OpenAI error during WebSocket stream: %s", err,
                           connection_id=connection_id, thread_id=thread_id, error_type="OpenAIError")
                await self._send_websocket_error(websocket, f"OpenAI service error: {err}", "openai_error")
                return
            except Exception as err:  # noqa: BLE001
                logger.error("Unexpected error during WebSocket stream: %s", err,
                           connection_id=connection_id, thread_id=thread_id, 
                           error_type=type(err).__name__)
                await self._send_websocket_error(websocket, "Internal processing error", "processing_error")
                return
            
        except Exception as err:  # noqa: BLE001
            logger.error("Critical WebSocket error: %s", err, 
                        connection_id=connection_id, error_type=type(err).__name__)
            # Don't attempt to send error message as connection state is unknown
        finally:
            try:
                await websocket.close()
                logger.debug("WebSocket connection closed", connection_id=connection_id)
            except Exception as err:  # noqa: BLE001
                logger.debug("WebSocket close error (expected if already closed): %s", err,
                           connection_id=connection_id, error_type=type(err).__name__)
                
    async def _send_websocket_error(self, websocket: WebSocket, message: str, error_code: str) -> None:
        """Send error message to WebSocket client with proper error handling."""
        try:
            await websocket.send_json({
                "error": message,
                "error_code": error_code,
                "timestamp": json.dumps({"timestamp": "now"})  # Simple timestamp placeholder
            })
        except Exception as err:  # noqa: BLE001
            logger.debug("Failed to send WebSocket error message: %s", err, 
                        error_message=message, error_code=error_code, 
                        error_type=type(err).__name__)
            
    def _is_websocket_disconnect(self, error: Exception) -> bool:
        """Check if error indicates WebSocket disconnect."""
        error_name = type(error).__name__
        error_message = str(error).lower()
        
        # Check for common WebSocket disconnect patterns
        disconnect_patterns = [
            "websocketdisconnect",
            "connection closed",
            "connection lost",
            "broken pipe",
            "connection reset"
        ]
        
        return (error_name == "WebSocketDisconnect" or 
                any(pattern in error_message for pattern in disconnect_patterns))
=======
        with CorrelationContext() as correlation_id:
            try:
                thread = await self.client.beta.threads.create()
                log_with_context(
                    logger, logging.INFO, 
                    "New thread created successfully", 
                    thread_id=thread.id, 
                    correlation_id=correlation_id
                )
            except OpenAIError as err:
                log_with_context(
                    logger, logging.ERROR, 
                    f"OpenAI thread creation failed: {err}", 
                    correlation_id=correlation_id,
                    error_type="OpenAIError"
                )
                raise HTTPException(
                    status_code=502, 
                    detail=f"Failed to start thread (correlation_id: {correlation_id[:8]})"
                ) from err
            except Exception as err:  # noqa: BLE001
                log_with_context(
                    logger, logging.ERROR, 
                    f"Unexpected error starting thread: {err}", 
                    correlation_id=correlation_id,
                    error_type=type(err).__name__
                )
                raise HTTPException(
                    status_code=500, 
                    detail=f"Internal server error (correlation_id: {correlation_id[:8]})"
                ) from err
                
            return {
                "thread_id": thread.id, 
                "initial_message": self.engine_config.initial_message,
                "correlation_id": correlation_id
            }

    async def chat_endpoint(self, request: ChatRequest) -> ChatResponse:
        """Process a user message and return assistant responses."""
        with CorrelationContext() as correlation_id:
            if not request.thread_id:
                log_with_context(
                    logger, logging.ERROR, 
                    "Missing thread_id in chat request", 
                    correlation_id=correlation_id
                )
                raise HTTPException(
                    status_code=400, 
                    detail=f"Missing thread_id (correlation_id: {correlation_id[:8]})"
                )
                
            log_with_context(
                logger, logging.INFO, 
                "Processing chat request", 
                thread_id=request.thread_id, 
                correlation_id=correlation_id,
                message_length=len(request.message)
            )
            
            responses = await self._process_run(request.thread_id, request.message)
            return ChatResponse(responses=responses)

    async def stream_endpoint(self, websocket: WebSocket) -> None:
        """Forward run events directly through a WebSocket connection."""
        with CorrelationContext() as correlation_id:
            await websocket.accept()
            
            try:
                data = await websocket.receive_json()
                thread_id = data.get("thread_id")
                message = data.get("message")
                
                if not thread_id or not message:
                    error_msg = f"Missing thread_id or message (correlation_id: {correlation_id[:8]})"
                    log_with_context(
                        logger, logging.ERROR, 
                        "WebSocket request missing required fields", 
                        correlation_id=correlation_id,
                        has_thread_id=bool(thread_id),
                        has_message=bool(message)
                    )
                    await websocket.send_json({"error": error_msg})
                    await websocket.close()
                    return

                log_with_context(
                    logger, logging.INFO, 
                    "Starting WebSocket stream", 
                    thread_id=thread_id, 
                    correlation_id=correlation_id,
                    message_length=len(message)
                )

                async for event in self._process_run_stream(thread_id, message):
                    await websocket.send_text(event.model_dump_json())

                log_with_context(
                    logger, logging.INFO, 
                    "WebSocket stream completed", 
                    thread_id=thread_id, 
                    correlation_id=correlation_id
                )
                
            except Exception as err:  # noqa: BLE001
                log_with_context(
                    logger, logging.ERROR, 
                    f"WebSocket stream error: {err}", 
                    correlation_id=correlation_id,
                    error_type=type(err).__name__
                )
                await websocket.send_json({
                    "error": f"Stream error (correlation_id: {correlation_id[:8]})"
                })
            finally:
                await websocket.close()
>>>>>>> f7a6d4a6


def get_app() -> FastAPI:
    """Return a fully configured FastAPI application."""

    api = AssistantEngineAPI()
    return api.app


api = AssistantEngineAPI()
app = api.app


async def process_run(thread_id: str, human_query: str) -> list[str]:
    """Proxy to the API instance for backward compatibility."""

    return await api._process_run(thread_id, human_query)


async def process_run_stream(thread_id: str, human_query: str) -> AsyncGenerator[Any, None]:
    """Proxy streaming run for backward compatibility."""

    async for event in api._process_run_stream(thread_id, human_query):
        yield event


if __name__ == "__main__":  # pragma: no cover - manual run
    import uvicorn

    uvicorn.run(app, host="0.0.0.0", port=8000)<|MERGE_RESOLUTION|>--- conflicted
+++ resolved
@@ -1,28 +1,31 @@
-"""HTTP API layer for interacting with the OpenAI assistant."""
-
-import inspect
+"""Main application module for the Assistant Engine.
+
+This module provides the FastAPI application with REST and WebSocket endpoints for
+interacting with OpenAI assistants.
+"""
+
 import json
 import logging
+import os
 from contextlib import asynccontextmanager
-from typing import Any, AsyncGenerator, List, Optional
+from typing import Any, AsyncGenerator
 
 from fastapi import FastAPI, HTTPException, WebSocket
 from openai import AsyncOpenAI, OpenAIError
 from pydantic import BaseModel
 
-from botbrew_commons.data_models import BaseConfig
 from botbrew_commons.repositories import GCPConfigRepository, GCPSecretRepository
 
-<<<<<<< HEAD
-=======
 from .bb_logging import get_logger, log_with_context
->>>>>>> f7a6d4a6
 from .config import build_engine_config
 from .correlation import CorrelationContext, get_or_create_correlation_id
 from .functions import TOOL_MAP
 from .logging_config import get_component_logger
 from .openai_helpers import cancel_run_safely, submit_tool_outputs_with_backoff
 
+# Use bb_logging for structured logging with correlation IDs
+bb_logger = get_logger("MAIN")
+# Keep component logger for non-structured logging
 logger = get_component_logger("MAIN")
 
 
@@ -34,78 +37,104 @@
 
 
 class ChatResponse(BaseModel):
-    """Wrapper for chat responses."""
-
-    responses: List[str]
-
-
-def _dict_to_object(data: Any) -> Any:
-    """Convert nested dictionaries to simple objects."""
-    if isinstance(data, dict):
-        return type("Obj", (), {k: _dict_to_object(v) for k, v in data.items()})()
-    return data
+    """Schema for chat responses."""
+
+    responses: list[str]
+
+
+def create_lifespan(api_instance: "AssistantEngineAPI"):
+    """Create a lifespan context manager for the API instance."""
+    @asynccontextmanager
+    async def lifespan(app: FastAPI) -> AsyncGenerator[None, None]:
+        """Manage application startup and shutdown."""
+        logger.info("Application starting up...")
+        yield
+        logger.info("Application shutting down...")
+        if api_instance.client:
+            await api_instance.client.aclose()
+    return lifespan
 
 
 class AssistantEngineAPI:
-    """Encapsulates the FastAPI server and OpenAI client."""
+    """Main API class for the assistant engine."""
 
     def __init__(self) -> None:
-        base_config = BaseConfig()
-        secret_repository = GCPSecretRepository(project_id=base_config.project_id, client_id=base_config.client_id)
+        """Initialize the assistant engine with configuration."""
+        # Set up repositories
+        project_id = os.getenv("PROJECT_ID", "")
+        bucket_id = os.getenv("BUCKET_ID", "")
+        client_id = os.getenv("CLIENT_ID", "")
+        
+        secret_repository = GCPSecretRepository(project_id=project_id, client_id=client_id)
         config_repository = GCPConfigRepository(
-            client_id=base_config.client_id,
-            project_id=base_config.project_id,
-            bucket_name=base_config.bucket_id,
+            client_id=client_id, project_id=project_id, bucket_name=bucket_id
         )
-
+        
         self.engine_config = build_engine_config(secret_repository, config_repository)
-        logger.info("Booting with config: %s", self.engine_config)
-
-        self.client: Optional[AsyncOpenAI] = None
-
-        self.app = FastAPI(lifespan=self.lifespan)
-        self.register_routes()
-
-    def _validate_function_args(self, func: callable, args: dict[str, Any], func_name: str) -> None:
-        """Validate that required function parameters are provided."""
+        self.client = AsyncOpenAI(api_key=self.engine_config.openai_apikey)
+
+        # Log configuration (without sensitive data)
+        logger.info(
+            "Booting with config: assistant_id=%r assistant_name=%r initial_message=%r "
+            "code_interpreter=%r retrieval=%r function_names=%r openai_apikey=%r",
+            self.engine_config.assistant_id,
+            self.engine_config.assistant_name,
+            self.engine_config.initial_message,
+            self.engine_config.code_interpreter,
+            self.engine_config.retrieval,
+            self.engine_config.function_names,
+            "sk" if self.engine_config.openai_apikey else None,
+        )
+
+        # Create FastAPI app
+        self.app = FastAPI(title="Assistant Engine", lifespan=create_lifespan(self))
+
+        # Add routes
+        self.app.get("/")(self.root)
+        self.app.get("/start")(self.start_endpoint)
+        self.app.post("/chat", response_model=ChatResponse)(self.chat_endpoint)
+        self.app.websocket("/stream")(self.stream_endpoint)
+
+    async def root(self) -> dict[str, str]:
+        """Root endpoint."""
+        return {"message": "Assistant Engine is running"}
+
+    def _validate_function_args(self, func: Any, args: dict[str, Any], name: str) -> None:
+        """Validate function arguments against the function signature."""
+        import inspect
+
         sig = inspect.signature(func)
-
-        # Check for missing required parameters
-        for param_name, param in sig.parameters.items():
-            if param.default is inspect.Parameter.empty and param_name not in args:
-                raise TypeError(f"Missing required parameter '{param_name}'")
-
+        
+        # Check for required parameters
+        required_params = {
+            param.name for param in sig.parameters.values()
+            if param.default is inspect.Parameter.empty
+        }
+        missing_params = required_params - set(args.keys())
+        if missing_params:
+            missing_str = ", ".join(sorted(missing_params))
+            raise TypeError(f"Missing required arguments: {missing_str}")
+        
         # Check for unexpected parameters
-        unexpected_params = set(args.keys()) - set(sig.parameters.keys())
+        valid_params = set(sig.parameters.keys())
+        unexpected_params = set(args.keys()) - valid_params
         if unexpected_params:
-            logger.warning("Function '%s' received unexpected parameters: %s", func_name, unexpected_params)
-
-    @asynccontextmanager
-    async def lifespan(self, _app: FastAPI) -> AsyncGenerator[None, None]:
-        logger.info("Application starting up...")
-        if self.client is None:
-            self.client = AsyncOpenAI(api_key=self.engine_config.openai_apikey)
-        try:
-            yield
-        finally:
-            logger.info("Application shutting down...")
-            if self.client is not None:
-                await self.client.aclose()
-
-    def register_routes(self) -> None:
-        self.app.add_api_route("/start", self.start_endpoint, methods=["GET"])
-        self.app.add_api_route(
-            "/chat",
-            self.chat_endpoint,
-            methods=["POST"],
-            response_model=ChatResponse,
+            logger.warning(
+                "Function '%s' received unexpected parameters: %s",
+                name, unexpected_params
+            )
+
+    async def _iterate_run_events(self, thread_id: str, human_query: str) -> AsyncGenerator[Any, None]:
+        """Process a run and return streaming events."""
+        correlation_id = get_or_create_correlation_id()
+        
+        log_with_context(
+            bb_logger, logging.INFO, 
+            "Starting run processing", 
+            thread_id=thread_id, 
+            correlation_id=correlation_id
         )
-        self.app.add_api_websocket_route("/stream", self.stream_endpoint)
-
-    async def _iterate_run_events(self, thread_id: str, human_query: str) -> AsyncGenerator[Any, None]:
-        """Yield events while managing tool calls and submissions."""
-        correlation_id = get_or_create_correlation_id()
-        
+
         try:
             await self.client.beta.threads.messages.create(
                 thread_id=thread_id,
@@ -113,23 +142,14 @@
                 content=human_query,
             )
             log_with_context(
-                logger, logging.INFO, 
+                bb_logger, logging.INFO, 
                 "Message created successfully", 
                 thread_id=thread_id, 
                 correlation_id=correlation_id
             )
         except OpenAIError as err:
-<<<<<<< HEAD
-            logger.error("OpenAI message creation failed: %s", err, 
-                        thread_id=thread_id, error_type="OpenAIError")
-            raise HTTPException(status_code=502, detail="Failed to create message") from err
-        except Exception as err:  # noqa: BLE001
-            logger.error("Unexpected error creating message: %s", err,
-                        thread_id=thread_id, error_type=type(err).__name__)
-            raise HTTPException(status_code=500, detail="Internal server error") from err
-=======
             log_with_context(
-                logger, logging.ERROR, 
+                bb_logger, logging.ERROR, 
                 f"OpenAI message creation failed: {err}", 
                 thread_id=thread_id, 
                 correlation_id=correlation_id,
@@ -141,7 +161,7 @@
             ) from err
         except Exception as err:  # noqa: BLE001
             log_with_context(
-                logger, logging.ERROR, 
+                bb_logger, logging.ERROR, 
                 f"Unexpected error creating message: {err}", 
                 thread_id=thread_id, 
                 correlation_id=correlation_id,
@@ -151,7 +171,6 @@
                 status_code=500, 
                 detail=f"Internal server error (correlation_id: {correlation_id[:8]})"
             ) from err
->>>>>>> f7a6d4a6
 
         try:
             event_stream = await self.client.beta.threads.runs.create(
@@ -160,26 +179,15 @@
                 stream=True,
             )
             log_with_context(
-                logger, logging.INFO, 
+                bb_logger, logging.INFO, 
                 "Run stream created successfully", 
                 thread_id=thread_id, 
                 correlation_id=correlation_id,
                 assistant_id=self.engine_config.assistant_id
             )
         except OpenAIError as err:
-<<<<<<< HEAD
-            logger.error("OpenAI run creation failed: %s", err,
-                        thread_id=thread_id, assistant_id=self.engine_config.assistant_id,
-                        error_type="OpenAIError")
-            raise HTTPException(status_code=502, detail="Failed to create run") from err
-        except Exception as err:  # noqa: BLE001
-            logger.error("Unexpected error creating run: %s", err,
-                        thread_id=thread_id, assistant_id=self.engine_config.assistant_id,
-                        error_type=type(err).__name__)
-            raise HTTPException(status_code=500, detail="Internal server error") from err
-=======
             log_with_context(
-                logger, logging.ERROR, 
+                bb_logger, logging.ERROR, 
                 f"OpenAI run creation failed: {err}", 
                 thread_id=thread_id, 
                 correlation_id=correlation_id,
@@ -192,7 +200,7 @@
             ) from err
         except Exception as err:  # noqa: BLE001
             log_with_context(
-                logger, logging.ERROR, 
+                bb_logger, logging.ERROR, 
                 f"Unexpected error creating run: {err}", 
                 thread_id=thread_id, 
                 correlation_id=correlation_id,
@@ -203,7 +211,6 @@
                 status_code=500, 
                 detail=f"Internal server error (correlation_id: {correlation_id[:8]})"
             ) from err
->>>>>>> f7a6d4a6
 
         tool_outputs: dict[str, dict[str, Any]] = {}
         run_id = None
@@ -214,203 +221,178 @@
             if event.event == "thread.run.created":
                 run_id = event.data.id
 
-            if event.event == "thread.run.step.completed":
-                step_details = event.data.step_details
-
-                if step_details.type == "tool_calls":
-                    for tool_call in step_details.tool_calls:
-                        tool_call = _dict_to_object(tool_call)
-                        if tool_call.type == "retrieval":
+            # Handle tool calls from step completed events
+            if (event.event == "thread.run.step.completed" 
+                and hasattr(event.data, 'step_details') 
+                and event.data.step_details.type == "tool_calls"):
+                step_tool_calls = event.data.step_details.tool_calls
+                for tool_call in step_tool_calls:
+                    if tool_call.type == "function":
+                        name = tool_call.function.name
+                        args = json.loads(tool_call.function.arguments or "{}")
+
+                        # Validate function exists in TOOL_MAP
+                        if name not in TOOL_MAP:
+                            log_with_context(
+                                bb_logger, logging.ERROR, 
+                                f"Unknown function '{name}' not found in TOOL_MAP", 
+                                thread_id=thread_id, 
+                                run_id=run_id,
+                                tool_call_id=tool_call.id,
+                                function_name=name
+                            )
                             tool_outputs[tool_call.id] = {
                                 "tool_call_id": tool_call.id,
-                                "output": "retrieval",
+                                "output": f"Error: Function '{name}' not available (correlation_id: {correlation_id[:8]})",
                             }
-                        elif tool_call.type == "function":
-                            name = tool_call.function.name
-                            args = json.loads(tool_call.function.arguments or "{}")
-
-                            # Validate function exists in TOOL_MAP
-                            if name not in TOOL_MAP:
-<<<<<<< HEAD
-                                logger.error("Unknown function '%s' not found in TOOL_MAP", name,
-                                           thread_id=thread_id, run_id=run_id, tool_call_id=tool_call.id,
-                                           function_name=name)
-=======
-                                log_with_context(
-                                    logger, logging.ERROR, 
-                                    f"Unknown function '{name}' not found in TOOL_MAP", 
-                                    thread_id=thread_id, 
-                                    run_id=run_id,
-                                    tool_call_id=tool_call.id,
-                                    function_name=name
-                                )
->>>>>>> f7a6d4a6
+                            continue
+
+                        try:
+                            # Validate function arguments
+                            func = TOOL_MAP[name]
+                            self._validate_function_args(func, args, name)
+
+                            # Execute function with validated arguments
+                            log_with_context(
+                                bb_logger, logging.DEBUG, 
+                                f"Executing function '{name}' with args: {args}", 
+                                thread_id=thread_id, 
+                                run_id=run_id,
+                                tool_call_id=tool_call.id,
+                                function_name=name
+                            )
+                            output = func(**args)
+                            tool_outputs[tool_call.id] = {
+                                "tool_call_id": tool_call.id,
+                                "output": output,
+                            }
+                            log_with_context(
+                                bb_logger, logging.INFO, 
+                                f"Function '{name}' executed successfully", 
+                                thread_id=thread_id, 
+                                run_id=run_id,
+                                tool_call_id=tool_call.id,
+                                function_name=name
+                            )
+                                      
+                        except TypeError as err:
+                            log_with_context(
+                                bb_logger, logging.ERROR, 
+                                f"Invalid arguments for function '{name}': {err}", 
+                                thread_id=thread_id, 
+                                run_id=run_id,
+                                tool_call_id=tool_call.id,
+                                function_name=name,
+                                error_type="TypeError"
+                            )
+                            tool_outputs[tool_call.id] = {
+                                "tool_call_id": tool_call.id,
+                                "output": f"Error: Invalid arguments for function '{name}': {err} (correlation_id: {correlation_id[:8]})",
+                            }
+                        except Exception as err:  # noqa: BLE001
+                            log_with_context(
+                                bb_logger, logging.ERROR, 
+                                f"Function '{name}' execution failed: {err}", 
+                                thread_id=thread_id, 
+                                run_id=run_id,
+                                tool_call_id=tool_call.id,
+                                function_name=name,
+                                error_type=type(err).__name__
+                            )
+                            tool_outputs[tool_call.id] = {
+                                "tool_call_id": tool_call.id,
+                                "output": f"Error: Function '{name}' execution failed: {err} (correlation_id: {correlation_id[:8]})",
+                            }
+
+            # Note: Function calls are now handled in step.completed events above
+            # This section only handles non-function tool types if they come from required_action
+            if event.event == "thread.run.requires_action":
+                if event.data.required_action.type == "submit_tool_outputs":
+                    # Handle the case where submit_tool_outputs might not exist or be a SimpleNamespace
+                    submit_tool_outputs = getattr(event.data.required_action, 'submit_tool_outputs', None)
+                    if submit_tool_outputs and hasattr(submit_tool_outputs, 'tool_calls'):
+                        tool_calls = submit_tool_outputs.tool_calls
+                        # Only handle code_interpreter and retrieval tools here (functions are handled in step events)
+                        for tool_call in tool_calls:
+                            if tool_call.type == "code_interpreter":
                                 tool_outputs[tool_call.id] = {
                                     "tool_call_id": tool_call.id,
-                                    "output": f"Error: Function '{name}' not available (correlation_id: {correlation_id[:8]})",
+                                    "output": "code_interpreter",
                                 }
-                                continue
-
-                            try:
-                                # Log function execution start
-                                logger.debug("Starting function execution: %s", name,
-                                           thread_id=thread_id, run_id=run_id, tool_call_id=tool_call.id,
-                                           function_name=name, args=args)
-                                
-                                # Validate function arguments
-                                func = TOOL_MAP[name]
-                                self._validate_function_args(func, args, name)
-
-                                # Execute function with validated arguments
-                                log_with_context(
-                                    logger, logging.DEBUG, 
-                                    f"Executing function '{name}' with args: {args}", 
-                                    thread_id=thread_id, 
-                                    run_id=run_id,
-                                    tool_call_id=tool_call.id,
-                                    function_name=name
-                                )
-                                output = func(**args)
+                            elif tool_call.type == "retrieval":
                                 tool_outputs[tool_call.id] = {
                                     "tool_call_id": tool_call.id,
-                                    "output": output,
+                                    "output": "retrieval",
                                 }
-<<<<<<< HEAD
-                                
-                                # Log successful execution
-                                logger.info("Function executed successfully: %s", name,
-                                          thread_id=thread_id, run_id=run_id, tool_call_id=tool_call.id,
-                                          function_name=name)
-                                          
-                            except TypeError as err:
-                                logger.warning("Invalid arguments for function '%s': %s", name, err,
-                                             thread_id=thread_id, run_id=run_id, tool_call_id=tool_call.id,
-                                             function_name=name, error_type="TypeError")
-=======
-                                log_with_context(
-                                    logger, logging.INFO, 
-                                    f"Function '{name}' executed successfully", 
-                                    thread_id=thread_id, 
-                                    run_id=run_id,
-                                    tool_call_id=tool_call.id,
-                                    function_name=name
-                                )
-                            except TypeError as err:
-                                log_with_context(
-                                    logger, logging.ERROR, 
-                                    f"Invalid arguments for function '{name}': {err}", 
-                                    thread_id=thread_id, 
-                                    run_id=run_id,
-                                    tool_call_id=tool_call.id,
-                                    function_name=name,
-                                    error_type="TypeError"
-                                )
->>>>>>> f7a6d4a6
-                                tool_outputs[tool_call.id] = {
-                                    "tool_call_id": tool_call.id,
-                                    "output": f"Error: Invalid arguments for function '{name}': {err} (correlation_id: {correlation_id[:8]})",
-                                }
-                            except Exception as err:  # noqa: BLE001
-<<<<<<< HEAD
-                                logger.error("Function '%s' execution failed: %s", name, err,
-                                           thread_id=thread_id, run_id=run_id, tool_call_id=tool_call.id,
-                                           function_name=name, error_type=type(err).__name__)
-=======
-                                log_with_context(
-                                    logger, logging.ERROR, 
-                                    f"Function '{name}' execution failed: {err}", 
-                                    thread_id=thread_id, 
-                                    run_id=run_id,
-                                    tool_call_id=tool_call.id,
-                                    function_name=name,
-                                    error_type=type(err).__name__
-                                )
->>>>>>> f7a6d4a6
-                                tool_outputs[tool_call.id] = {
-                                    "tool_call_id": tool_call.id,
-                                    "output": f"Error: Function '{name}' execution failed: {err} (correlation_id: {correlation_id[:8]})",
-                                }
+                    else:
+                        # If submit_tool_outputs is not available, we should have collected tool_calls from step events
+                        log_with_context(
+                            bb_logger, logging.DEBUG,
+                            "submit_tool_outputs not found in required_action, relying on step event tool outputs",
+                            thread_id=thread_id,
+                            run_id=run_id,
+                            correlation_id=correlation_id
+                        )
 
             if (
                 event.event == "thread.run.requires_action"
                 and event.data.required_action.type == "submit_tool_outputs"
+                and tool_outputs
                 and run_id
             ):
+                # Submit all tool outputs at once with robust error handling
                 submission_result = await submit_tool_outputs_with_backoff(
-                    self.client,
-                    thread_id=thread_id,
-                    run_id=run_id,
-                    tool_outputs=tool_outputs.values(),
+                    self.client, thread_id, run_id, list(tool_outputs.values())
                 )
                 
                 if submission_result is None:
+                    # Tool output submission failed permanently
                     logger.error(
                         "Tool output submission failed permanently for run_id=%s, thread_id=%s. "
                         "Attempting to cancel run to prevent hanging state.",
-                        run_id,
-                        thread_id,
+                        run_id, thread_id
                     )
-                    cancel_success = await cancel_run_safely(self.client, thread_id, run_id)
-                    if not cancel_success:
-                        logger.error(
-                            "Critical error: Unable to submit tool outputs or cancel run_id=%s. "
-                            "Run may be in an inconsistent state.",
-                            run_id,
-                        )
-                    # Break the event loop to prevent infinite waiting
-                    break
-
-            if event.event in [
-                "thread.run.completed",
-                "thread.run.failed",
-                "thread.run.cancelled",
-                "thread.run.expired",
-            ]:
-                break
+                    # Attempt to cancel the run to prevent it from hanging
+                    await cancel_run_safely(self.client, thread_id, run_id)
+                    # Don't raise an exception here - let the run complete naturally
+                
+                # Clear tool outputs for next batch
+                tool_outputs.clear()
 
     async def _process_run(self, thread_id: str, human_query: str) -> list[str]:
-        """Run the assistant for the provided query and return responses."""
+        """Process a run and return the final messages."""
         correlation_id = get_or_create_correlation_id()
+        
+        log_with_context(
+            bb_logger, logging.INFO, 
+            "Processing chat request", 
+            thread_id=thread_id, 
+            correlation_id=correlation_id,
+            message_length=len(human_query)
+        )
+
         messages: list[str] = []
 
-        log_with_context(
-            logger, logging.INFO, 
-            "Starting run processing", 
-            thread_id=thread_id, 
-            correlation_id=correlation_id
-        )
-
         async for event in self._iterate_run_events(thread_id, human_query):
-            if event.event == "thread.run.step.completed" and event.data.step_details.type == "message_creation":
-                step_details = event.data.step_details
-                message_id = step_details.message_creation.message_id
-                
+            if (
+                event.event == "thread.run.step.completed"
+                and event.data.step_details.type == "message_creation"
+            ):
+                message_id = event.data.step_details.message_creation.message_id
                 try:
                     thread_message = await self.client.beta.threads.messages.retrieve(
-                        message_id=message_id,
-                        thread_id=thread_id,
+                        thread_id=thread_id, message_id=message_id
                     )
                     log_with_context(
-                        logger, logging.DEBUG, 
+                        bb_logger, logging.DEBUG, 
                         "Message retrieved successfully", 
                         thread_id=thread_id, 
                         correlation_id=correlation_id,
                         message_id=message_id
                     )
                 except OpenAIError as err:
-<<<<<<< HEAD
-                    logger.error("OpenAI message retrieval failed: %s", err,
-                               thread_id=thread_id, message_id=step_details.message_creation.message_id,
-                               error_type="OpenAIError")
-                    raise HTTPException(status_code=502, detail="Failed to retrieve message") from err
-                except Exception as err:  # noqa: BLE001
-                    logger.error("Unexpected error retrieving message: %s", err,
-                               thread_id=thread_id, message_id=step_details.message_creation.message_id,
-                               error_type=type(err).__name__)
-                    raise HTTPException(status_code=500, detail="Internal server error") from err
-=======
                     log_with_context(
-                        logger, logging.ERROR, 
+                        bb_logger, logging.ERROR, 
                         f"OpenAI message retrieval failed: {err}", 
                         thread_id=thread_id, 
                         correlation_id=correlation_id,
@@ -423,7 +405,7 @@
                     ) from err
                 except Exception as err:  # noqa: BLE001
                     log_with_context(
-                        logger, logging.ERROR, 
+                        bb_logger, logging.ERROR, 
                         f"Unexpected error retrieving message: {err}", 
                         thread_id=thread_id, 
                         correlation_id=correlation_id,
@@ -435,13 +417,12 @@
                         detail=f"Internal server error (correlation_id: {correlation_id[:8]})"
                     ) from err
                     
->>>>>>> f7a6d4a6
                 for content in thread_message.content:
                     if hasattr(content, "text"):
                         messages.append(content.text.value)
 
         log_with_context(
-            logger, logging.INFO, 
+            bb_logger, logging.INFO, 
             f"Run processing completed with {len(messages)} messages", 
             thread_id=thread_id, 
             correlation_id=correlation_id,
@@ -456,116 +437,156 @@
 
     async def start_endpoint(self) -> dict[str, str]:
         """Start a new conversation and return the thread information."""
-<<<<<<< HEAD
-        try:
-            thread = await self.client.beta.threads.create()
-        except OpenAIError as err:
-            logger.error("OpenAI thread creation failed: %s", err, error_type="OpenAIError")
-            raise HTTPException(status_code=502, detail="Failed to start thread") from err
-        except Exception as err:  # noqa: BLE001
-            logger.error("Unexpected error starting thread: %s", err, error_type=type(err).__name__)
-            raise HTTPException(status_code=500, detail="Internal server error") from err
-        
-        logger.info("New thread created successfully", thread_id=thread.id)
-        return {"thread_id": thread.id, "initial_message": self.engine_config.initial_message}
+        with CorrelationContext() as correlation_id:
+            try:
+                thread = await self.client.beta.threads.create()
+                log_with_context(
+                    bb_logger, logging.INFO, 
+                    "New thread created successfully", 
+                    thread_id=thread.id, 
+                    correlation_id=correlation_id
+                )
+                return {
+                    "thread_id": thread.id, 
+                    "initial_message": self.engine_config.initial_message,
+                    "correlation_id": correlation_id
+                }
+            except OpenAIError as err:
+                log_with_context(
+                    bb_logger, logging.ERROR, 
+                    f"OpenAI thread creation failed: {err}", 
+                    correlation_id=correlation_id,
+                    error_type="OpenAIError"
+                )
+                raise HTTPException(
+                    status_code=502, 
+                    detail=f"Failed to start thread (correlation_id: {correlation_id[:8]})"
+                ) from err
+            except Exception as err:  # noqa: BLE001
+                log_with_context(
+                    bb_logger, logging.ERROR, 
+                    f"Unexpected error starting thread: {err}", 
+                    correlation_id=correlation_id,
+                    error_type=type(err).__name__
+                )
+                raise HTTPException(
+                    status_code=500, 
+                    detail=f"Internal server error (correlation_id: {correlation_id[:8]})"
+                ) from err
 
     async def chat_endpoint(self, request: ChatRequest) -> ChatResponse:
         """Process a user message and return assistant responses."""
-        if not request.thread_id:
-            logger.warning("Chat request missing thread_id")
-            raise HTTPException(status_code=400, detail="Missing thread_id")
-            
-        logger.info("Processing chat request", 
-                   thread_id=request.thread_id, message_length=len(request.message))
-        responses = await self._process_run(request.thread_id, request.message)
-        logger.debug("Chat processing completed", 
-                    thread_id=request.thread_id, response_count=len(responses))
-        return ChatResponse(responses=responses)
+        with CorrelationContext() as correlation_id:
+            if not request.thread_id:
+                log_with_context(
+                    bb_logger, logging.ERROR, 
+                    "Missing thread_id in chat request", 
+                    correlation_id=correlation_id
+                )
+                raise HTTPException(
+                    status_code=400, 
+                    detail=f"Missing thread_id (correlation_id: {correlation_id[:8]})"
+                )
+                
+            responses = await self._process_run(request.thread_id, request.message)
+            logger.debug("Chat processing completed", 
+                        thread_id=request.thread_id, response_count=len(responses))
+            return ChatResponse(responses=responses)
 
     async def stream_endpoint(self, websocket: WebSocket) -> None:
         """Forward run events directly through a WebSocket connection with robust error handling."""
-        connection_id = id(websocket)
-        
-        try:
-            await websocket.accept()
-            logger.info("WebSocket connection accepted", connection_id=connection_id)
-        except Exception as err:  # noqa: BLE001
-            logger.error("WebSocket accept failed: %s", err, 
-                        connection_id=connection_id, error_type=type(err).__name__)
-            return
-        
-        try:
-            # Receive and validate request data
+        with CorrelationContext() as correlation_id:
+            connection_id = id(websocket)
+            
             try:
-                data = await websocket.receive_json()
-            except json.JSONDecodeError as err:
-                logger.warning("WebSocket JSON parsing error: %s", err,
-                             connection_id=connection_id, error_type="JSONDecodeError")
-                await self._send_websocket_error(websocket, "JSON parsing error", "invalid_json")
-                return
+                await websocket.accept()
+                logger.info("WebSocket connection accepted", connection_id=connection_id)
             except Exception as err:  # noqa: BLE001
-                logger.error("WebSocket receive error: %s", err,
-                           connection_id=connection_id, error_type=type(err).__name__)
-                await self._send_websocket_error(websocket, "Failed to receive request", "receive_error")
+                logger.error("WebSocket accept failed: %s", err, 
+                            connection_id=connection_id, error_type=type(err).__name__)
                 return
             
-            # Validate request fields
-            thread_id = data.get("thread_id")
-            message = data.get("message")
-            
-            if not thread_id or not message:
-                logger.warning("WebSocket request missing required fields",
-                             connection_id=connection_id, has_thread_id=bool(thread_id), 
-                             has_message=bool(message))
-                await self._send_websocket_error(websocket, "Missing thread_id or message", "missing_fields")
-                return
-
-            logger.info("Starting WebSocket stream", 
-                       connection_id=connection_id, thread_id=thread_id, message_length=len(message))
-
-            # Stream events with error handling
             try:
-                async for event in self._process_run_stream(thread_id, message):
-                    try:
-                        await websocket.send_text(event.model_dump_json())
-                    except Exception as err:  # noqa: BLE001
-                        if self._is_websocket_disconnect(err):
-                            logger.info("WebSocket client disconnected during stream",
-                                      connection_id=connection_id, thread_id=thread_id)
-                            return
-                        else:
-                            logger.error("WebSocket send error: %s", err,
-                                       connection_id=connection_id, thread_id=thread_id, 
-                                       error_type=type(err).__name__)
-                            await self._send_websocket_error(websocket, "Failed to send event", "send_error")
-                            return
-                            
-                logger.debug("WebSocket stream completed successfully", 
-                           connection_id=connection_id, thread_id=thread_id)
-                           
-            except OpenAIError as err:
-                logger.error("OpenAI error during WebSocket stream: %s", err,
-                           connection_id=connection_id, thread_id=thread_id, error_type="OpenAIError")
-                await self._send_websocket_error(websocket, f"OpenAI service error: {err}", "openai_error")
-                return
+                # Receive and validate request data
+                try:
+                    data = await websocket.receive_json()
+                except json.JSONDecodeError as err:
+                    logger.warning("WebSocket JSON parsing error: %s", err,
+                                 connection_id=connection_id, error_type="JSONDecodeError")
+                    await self._send_websocket_error(websocket, "JSON parsing error", "invalid_json")
+                    return
+                except Exception as err:  # noqa: BLE001
+                    logger.error("WebSocket receive error: %s", err,
+                               connection_id=connection_id, error_type=type(err).__name__)
+                    await self._send_websocket_error(websocket, "Failed to receive request", "receive_error")
+                    return
+                
+                # Validate request fields
+                thread_id = data.get("thread_id")
+                message = data.get("message")
+                
+                if not thread_id or not message:
+                    logger.warning("WebSocket request missing required fields",
+                                 connection_id=connection_id, has_thread_id=bool(thread_id), 
+                                 has_message=bool(message))
+                    await self._send_websocket_error(websocket, "Missing thread_id or message", "missing_fields")
+                    return
+
+                log_with_context(
+                    bb_logger, logging.INFO, 
+                    "Starting WebSocket stream", 
+                    thread_id=thread_id, 
+                    correlation_id=correlation_id,
+                    message_length=len(message)
+                )
+
+                # Stream events with error handling
+                try:
+                    async for event in self._process_run_stream(thread_id, message):
+                        try:
+                            await websocket.send_text(event.model_dump_json())
+                        except Exception as err:  # noqa: BLE001
+                            if self._is_websocket_disconnect(err):
+                                logger.info("WebSocket client disconnected during stream",
+                                          connection_id=connection_id, thread_id=thread_id)
+                                return
+                            else:
+                                logger.error("WebSocket send error: %s", err,
+                                           connection_id=connection_id, thread_id=thread_id, 
+                                           error_type=type(err).__name__)
+                                await self._send_websocket_error(websocket, "Failed to send event", "send_error")
+                                return
+                                
+                    log_with_context(
+                        bb_logger, logging.INFO, 
+                        "WebSocket stream completed", 
+                        thread_id=thread_id, 
+                        correlation_id=correlation_id
+                    )
+                               
+                except OpenAIError as err:
+                    logger.error("OpenAI error during WebSocket stream: %s", err,
+                               connection_id=connection_id, thread_id=thread_id, error_type="OpenAIError")
+                    await self._send_websocket_error(websocket, f"OpenAI service error: {err}", "openai_error")
+                    return
+                except Exception as err:  # noqa: BLE001
+                    log_with_context(
+                        bb_logger, logging.ERROR, 
+                        f"Unexpected error during WebSocket stream: {err}", 
+                        thread_id=thread_id, 
+                        correlation_id=correlation_id,
+                        error_type=type(err).__name__
+                    )
+                    await websocket.send_json({
+                        "error": f"Stream error (correlation_id: {correlation_id[:8]})"
+                    })
+                
             except Exception as err:  # noqa: BLE001
-                logger.error("Unexpected error during WebSocket stream: %s", err,
-                           connection_id=connection_id, thread_id=thread_id, 
-                           error_type=type(err).__name__)
-                await self._send_websocket_error(websocket, "Internal processing error", "processing_error")
-                return
-            
-        except Exception as err:  # noqa: BLE001
-            logger.error("Critical WebSocket error: %s", err, 
-                        connection_id=connection_id, error_type=type(err).__name__)
-            # Don't attempt to send error message as connection state is unknown
-        finally:
-            try:
+                logger.error("Critical WebSocket error: %s", err, 
+                            connection_id=connection_id, error_type=type(err).__name__)
+                # Don't attempt to send error message as connection state is unknown
+            finally:
                 await websocket.close()
-                logger.debug("WebSocket connection closed", connection_id=connection_id)
-            except Exception as err:  # noqa: BLE001
-                logger.debug("WebSocket close error (expected if already closed): %s", err,
-                           connection_id=connection_id, error_type=type(err).__name__)
                 
     async def _send_websocket_error(self, websocket: WebSocket, message: str, error_code: str) -> None:
         """Send error message to WebSocket client with proper error handling."""
@@ -596,151 +617,10 @@
         
         return (error_name == "WebSocketDisconnect" or 
                 any(pattern in error_message for pattern in disconnect_patterns))
-=======
-        with CorrelationContext() as correlation_id:
-            try:
-                thread = await self.client.beta.threads.create()
-                log_with_context(
-                    logger, logging.INFO, 
-                    "New thread created successfully", 
-                    thread_id=thread.id, 
-                    correlation_id=correlation_id
-                )
-            except OpenAIError as err:
-                log_with_context(
-                    logger, logging.ERROR, 
-                    f"OpenAI thread creation failed: {err}", 
-                    correlation_id=correlation_id,
-                    error_type="OpenAIError"
-                )
-                raise HTTPException(
-                    status_code=502, 
-                    detail=f"Failed to start thread (correlation_id: {correlation_id[:8]})"
-                ) from err
-            except Exception as err:  # noqa: BLE001
-                log_with_context(
-                    logger, logging.ERROR, 
-                    f"Unexpected error starting thread: {err}", 
-                    correlation_id=correlation_id,
-                    error_type=type(err).__name__
-                )
-                raise HTTPException(
-                    status_code=500, 
-                    detail=f"Internal server error (correlation_id: {correlation_id[:8]})"
-                ) from err
-                
-            return {
-                "thread_id": thread.id, 
-                "initial_message": self.engine_config.initial_message,
-                "correlation_id": correlation_id
-            }
-
-    async def chat_endpoint(self, request: ChatRequest) -> ChatResponse:
-        """Process a user message and return assistant responses."""
-        with CorrelationContext() as correlation_id:
-            if not request.thread_id:
-                log_with_context(
-                    logger, logging.ERROR, 
-                    "Missing thread_id in chat request", 
-                    correlation_id=correlation_id
-                )
-                raise HTTPException(
-                    status_code=400, 
-                    detail=f"Missing thread_id (correlation_id: {correlation_id[:8]})"
-                )
-                
-            log_with_context(
-                logger, logging.INFO, 
-                "Processing chat request", 
-                thread_id=request.thread_id, 
-                correlation_id=correlation_id,
-                message_length=len(request.message)
-            )
-            
-            responses = await self._process_run(request.thread_id, request.message)
-            return ChatResponse(responses=responses)
-
-    async def stream_endpoint(self, websocket: WebSocket) -> None:
-        """Forward run events directly through a WebSocket connection."""
-        with CorrelationContext() as correlation_id:
-            await websocket.accept()
-            
-            try:
-                data = await websocket.receive_json()
-                thread_id = data.get("thread_id")
-                message = data.get("message")
-                
-                if not thread_id or not message:
-                    error_msg = f"Missing thread_id or message (correlation_id: {correlation_id[:8]})"
-                    log_with_context(
-                        logger, logging.ERROR, 
-                        "WebSocket request missing required fields", 
-                        correlation_id=correlation_id,
-                        has_thread_id=bool(thread_id),
-                        has_message=bool(message)
-                    )
-                    await websocket.send_json({"error": error_msg})
-                    await websocket.close()
-                    return
-
-                log_with_context(
-                    logger, logging.INFO, 
-                    "Starting WebSocket stream", 
-                    thread_id=thread_id, 
-                    correlation_id=correlation_id,
-                    message_length=len(message)
-                )
-
-                async for event in self._process_run_stream(thread_id, message):
-                    await websocket.send_text(event.model_dump_json())
-
-                log_with_context(
-                    logger, logging.INFO, 
-                    "WebSocket stream completed", 
-                    thread_id=thread_id, 
-                    correlation_id=correlation_id
-                )
-                
-            except Exception as err:  # noqa: BLE001
-                log_with_context(
-                    logger, logging.ERROR, 
-                    f"WebSocket stream error: {err}", 
-                    correlation_id=correlation_id,
-                    error_type=type(err).__name__
-                )
-                await websocket.send_json({
-                    "error": f"Stream error (correlation_id: {correlation_id[:8]})"
-                })
-            finally:
-                await websocket.close()
->>>>>>> f7a6d4a6
 
 
 def get_app() -> FastAPI:
     """Return a fully configured FastAPI application."""
 
     api = AssistantEngineAPI()
-    return api.app
-
-
-api = AssistantEngineAPI()
-app = api.app
-
-
-async def process_run(thread_id: str, human_query: str) -> list[str]:
-    """Proxy to the API instance for backward compatibility."""
-
-    return await api._process_run(thread_id, human_query)
-
-
-async def process_run_stream(thread_id: str, human_query: str) -> AsyncGenerator[Any, None]:
-    """Proxy streaming run for backward compatibility."""
-
-    async for event in api._process_run_stream(thread_id, human_query):
-        yield event
-
-
-if __name__ == "__main__":  # pragma: no cover - manual run
-    import uvicorn
-
-    uvicorn.run(app, host="0.0.0.0", port=8000)+    return api.app