--- conflicted
+++ resolved
@@ -7,14 +7,10 @@
 import json
 import os
 from contextlib import asynccontextmanager
-from typing import Any, AsyncGenerator
+from typing import Any, AsyncGenerator, Optional
 
 from fastapi import FastAPI, HTTPException, WebSocket
-<<<<<<< HEAD
-from openai import AsyncOpenAI
-=======
 from openai import AsyncOpenAI, OpenAIError
->>>>>>> a958d99b
 from pydantic import BaseModel
 
 from botbrew_commons.repositories import GCPConfigRepository, GCPSecretRepository
@@ -48,9 +44,13 @@
     async def lifespan(app: FastAPI) -> AsyncGenerator[None, None]:
         """Manage application startup and shutdown."""
         logger.info("Application starting up...")
+        created_client = False
+        if api_instance.client is None:
+            api_instance.client = AsyncOpenAI(api_key=api_instance.engine_config.openai_apikey)
+            created_client = True
         yield
         logger.info("Application shutting down...")
-        if api_instance.client:
+        if created_client and api_instance.client:
             await api_instance.client.close()
     return lifespan
 
@@ -71,7 +71,7 @@
         )
         
         self.engine_config = build_engine_config(secret_repository, config_repository)
-        self.client = AsyncOpenAI(api_key=self.engine_config.openai_apikey)
+        self.client: Optional[AsyncOpenAI] = None
 
         # Log configuration (without sensitive data)
         logger.info(
@@ -135,27 +135,7 @@
         )
 
         try:
-<<<<<<< HEAD
-            yield
-        finally:
-            logger.info("Application shutting down...")
-            if created_client and self.client is not None:
-                await self.client.aclose()
-
-    def register_routes(self) -> None:
-        self.app.add_api_route("/start", self.start_endpoint, methods=["GET"])
-        self.app.add_api_route(
-            "/chat",
-            self.chat_endpoint,
-            methods=["POST"],
-            response_model=ChatResponse,
-        )
-        self.app.add_api_websocket_route("/stream", self.stream_endpoint)
-
-    async def _process_run(self, thread_id: str, human_query: str) -> list[str]:
-        """Run the assistant for the provided query and return responses."""
-        await self.client.beta.threads.messages.create(thread_id=thread_id, role="user", content=human_query)
-=======
+            assert self.client is not None, "Client not initialized"
             await self.client.beta.threads.messages.create(
                 thread_id=thread_id,
                 role="user",
@@ -190,9 +170,9 @@
                 status_code=500, 
                 detail=f"Internal server error (correlation_id: {correlation_id[:8]})"
             ) from err
->>>>>>> a958d99b
 
         try:
+            assert self.client is not None, "Client not initialized"
             event_stream = await self.client.beta.threads.runs.create(
                 thread_id=thread_id,
                 assistant_id=self.engine_config.assistant_id,
@@ -396,6 +376,7 @@
             ):
                 message_id = event.data.step_details.message_creation.message_id
                 try:
+                    assert self.client is not None, "Client not initialized"
                     thread_message = await self.client.beta.threads.messages.retrieve(
                         thread_id=thread_id, message_id=message_id
                     )
@@ -446,80 +427,14 @@
 
     async def _process_run_stream(self, thread_id: str, human_query: str) -> AsyncGenerator[Any, None]:
         """Yield events from the assistant run as they arrive."""
-<<<<<<< HEAD
-        await self.client.beta.threads.messages.create(
-            thread_id=thread_id,
-            role="user",
-            content=human_query,
-        )
-
-        event_stream = await self.client.beta.threads.runs.create(
-            thread_id=thread_id,
-            assistant_id=self.engine_config.assistant_id,
-            stream=True,
-        )
-
-        tool_outputs: dict[str, dict[str, Any]] = {}
-        run_id = None
-
-        async for event in event_stream:
-            yield event
-
-            if event.event == "thread.run.created":
-                run_id = event.data.id
-
-            if event.event == "thread.run.step.completed":
-                step_details = event.data.step_details
-
-                if step_details.type == "tool_calls":
-                    for tool_call in step_details.tool_calls:
-                        tool_call = _dict_to_object(tool_call)
-                        if tool_call.type == "retrieval":
-                            tool_outputs[tool_call.id] = {
-                                "tool_call_id": tool_call.id,
-                                "output": "retrieval",
-                            }
-                        elif tool_call.type == "function":
-                            name = tool_call.function.name
-                            args = json.loads(tool_call.function.arguments or "{}")
-                            if name not in TOOL_MAP:
-                                logger.error("Unknown function %s", name)
-                                continue
-                            output = TOOL_MAP[name](**args)
-                            tool_outputs[tool_call.id] = {
-                                "tool_call_id": tool_call.id,
-                                "output": output,
-                            }
-
-            if (
-                event.event == "thread.run.requires_action"
-                and event.data.required_action.type == "submit_tool_outputs"
-                and run_id
-            ):
-                await submit_tool_outputs_with_backoff(
-                    self.client,
-                    thread_id=thread_id,
-                    run_id=run_id,
-                    tool_outputs=tool_outputs.values(),
-                )
-
-            if event.event in [
-                "thread.run.completed",
-                "thread.run.failed",
-                "thread.run.cancelled",
-                "thread.run.expired",
-            ]:
-                break
-
-=======
         async for event in self._iterate_run_events(thread_id, human_query):
             yield event
 
->>>>>>> a958d99b
     async def start_endpoint(self) -> dict[str, str]:
         """Start a new conversation and return the thread information."""
         with CorrelationContext() as correlation_id:
             try:
+                assert self.client is not None, "Client not initialized"
                 thread = await self.client.beta.threads.create()
                 logger.info(
                     "New thread created successfully", 
@@ -695,22 +610,6 @@
         return (error_name == "WebSocketDisconnect" or 
                 any(pattern in error_message for pattern in disconnect_patterns))
 
-    async def stream_endpoint(self, websocket: WebSocket) -> None:
-        """Forward run events directly through a WebSocket connection."""
-        await websocket.accept()
-        data = await websocket.receive_json()
-        thread_id = data.get("thread_id")
-        message = data.get("message")
-        if not thread_id or not message:
-            await websocket.send_json({"error": "Missing thread_id or message"})
-            await websocket.close()
-            return
-
-        async for event in self._process_run_stream(thread_id, message):
-            await websocket.send_text(event.model_dump_json())
-
-        await websocket.close()
-
 
 def get_app() -> FastAPI:
     """Return a fully configured FastAPI application."""
@@ -721,29 +620,21 @@
     return api.app
 
 
-<<<<<<< HEAD
+# Create a singleton instance for backward compatibility
 api = AssistantEngineAPI()
 app = api.app
 
 
 async def process_run(thread_id: str, human_query: str) -> list[str]:
     """Proxy to the API instance for backward compatibility."""
-
     return await api._process_run(thread_id, human_query)
 
 
 async def process_run_stream(thread_id: str, human_query: str) -> AsyncGenerator[Any, None]:
     """Proxy streaming run for backward compatibility."""
-
     async for event in api._process_run_stream(thread_id, human_query):
         yield event
 
 
-if __name__ == "__main__":  # pragma: no cover - manual run
-    import uvicorn
-
-    uvicorn.run(app, host="0.0.0.0", port=8000)
-=======
 # Export TOOL_MAP for tests
-__all__ = ["get_app", "AssistantEngineAPI", "TOOL_MAP"]
->>>>>>> a958d99b
+__all__ = ["get_app", "AssistantEngineAPI", "TOOL_MAP", "process_run", "process_run_stream"]