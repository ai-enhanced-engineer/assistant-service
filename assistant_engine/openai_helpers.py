import asyncio
import logging
from typing import Any, Iterable, Optional

from .bb_logging import get_logger, log_with_context
from .correlation import get_or_create_correlation_id

logger = get_logger("OPENAI_HELPERS")


async def retrieve_run(client: Any, thread_id: str, run_id: str) -> Optional[Any]:
    """Safely retrieve a run, logging errors."""
    correlation_id = get_or_create_correlation_id()
    try:
        result = await client.beta.threads.runs.retrieve(thread_id=thread_id, run_id=run_id)
        log_with_context(
            logger, logging.DEBUG, 
            "Run retrieved successfully", 
            thread_id=thread_id, 
            run_id=run_id,
            correlation_id=correlation_id
        )
        return result
    except Exception as err:  # noqa: BLE001
        log_with_context(
            logger, logging.ERROR, 
            f"Failed to retrieve run: {err}", 
            thread_id=thread_id, 
            run_id=run_id,
            correlation_id=correlation_id,
            error_type=type(err).__name__
        )
        return None


async def list_run_steps(client: Any, thread_id: str, run_id: str) -> Optional[Any]:
    """Safely list run steps, logging errors."""
    correlation_id = get_or_create_correlation_id()
    try:
        result = await client.beta.threads.runs.steps.list(thread_id=thread_id, run_id=run_id, order="asc")
        log_with_context(
            logger, logging.DEBUG, 
            "Run steps listed successfully", 
            thread_id=thread_id, 
            run_id=run_id,
            correlation_id=correlation_id,
            step_count=len(result.data) if hasattr(result, 'data') else 'unknown'
        )
        return result
    except Exception as err:  # noqa: BLE001
        log_with_context(
            logger, logging.ERROR, 
            f"Failed to list run steps: {err}", 
            thread_id=thread_id, 
            run_id=run_id,
            correlation_id=correlation_id,
            error_type=type(err).__name__
        )
        return None


async def submit_tool_outputs_with_backoff(
    client: Any,
    thread_id: str,
    run_id: str,
    tool_outputs: Iterable[Any],
    retries: int = 3,
    backoff: int = 2,
) -> Optional[Any]:
<<<<<<< HEAD
    """Submit tool outputs with retries and exponential backoff."""
    correlation_id = get_or_create_correlation_id()
    tool_outputs_list = list(tool_outputs) if not isinstance(tool_outputs, list) else tool_outputs
    tool_count = len(tool_outputs_list)
    
    log_with_context(
        logger, logging.INFO, 
        f"Submitting {tool_count} tool outputs", 
        thread_id=thread_id, 
        run_id=run_id,
        correlation_id=correlation_id,
        tool_count=tool_count
=======
    """Submit tool outputs with retries and exponential backoff.
    
    Returns:
        The submission result on success, None on permanent failure.
    """
    tool_outputs_list = list(tool_outputs) if not isinstance(tool_outputs, list) else tool_outputs
    tool_count = len(tool_outputs_list)
    
    logger.info(
        "Submitting %d tool outputs for run_id=%s, thread_id=%s", 
        tool_count, 
        run_id, 
        thread_id
>>>>>>> 5e3e3fec
    )
    
    for attempt in range(retries):
        try:
            result = await client.beta.threads.runs.submit_tool_outputs(
                thread_id=thread_id,
                run_id=run_id,
                tool_outputs=tool_outputs_list,
            )
<<<<<<< HEAD
            log_with_context(
                logger, logging.INFO, 
                f"Successfully submitted {tool_count} tool outputs", 
                thread_id=thread_id, 
                run_id=run_id,
                correlation_id=correlation_id,
                tool_count=tool_count,
                attempt=attempt + 1,
                max_retries=retries
=======
            logger.info(
                "Successfully submitted %d tool outputs for run_id=%s (attempt %d/%d)", 
                tool_count, 
                run_id, 
                attempt + 1, 
                retries
>>>>>>> 5e3e3fec
            )
            return result
        except Exception as err:  # noqa: BLE001
            wait_time = backoff ** attempt
<<<<<<< HEAD
            log_with_context(
                logger, logging.ERROR, 
                f"Tool output submission failed: {err}", 
                thread_id=thread_id, 
                run_id=run_id,
                correlation_id=correlation_id,
                tool_count=tool_count,
                attempt=attempt + 1,
                max_retries=retries,
                error_type=type(err).__name__,
                wait_time=wait_time if attempt < retries - 1 else 0
            )
            if attempt == retries - 1:
                log_with_context(
                    logger, logging.ERROR, 
                    f"Permanent failure: Unable to submit {tool_count} tool outputs after {retries} attempts", 
                    thread_id=thread_id, 
                    run_id=run_id,
                    correlation_id=correlation_id,
                    tool_count=tool_count,
                    max_retries=retries
                )
                return None
            await asyncio.sleep(wait_time)
    return None
=======
            logger.error(
                "Tool output submission failed (attempt %d/%d) for run_id=%s: %s. "
                "Waiting %d seconds before retry.",
                attempt + 1,
                retries,
                run_id,
                err,
                wait_time if attempt < retries - 1 else 0,
            )
            if attempt == retries - 1:
                logger.error(
                    "Permanent failure: Unable to submit %d tool outputs after %d attempts for run_id=%s",
                    tool_count,
                    retries,
                    run_id,
                )
                return None
            await asyncio.sleep(wait_time)
    return None


async def cancel_run_safely(client: Any, thread_id: str, run_id: str) -> bool:
    """Safely cancel a run, returning True if successful or already in terminal state."""
    try:
        # First check if run is already in a terminal state
        run_status = await retrieve_run(client, thread_id, run_id)
        if run_status and run_status.status in ["completed", "failed", "cancelled", "expired"]:
            logger.info("Run %s already in terminal state: %s", run_id, run_status.status)
            return True
            
        # Attempt to cancel the run
        await client.beta.threads.runs.cancel(thread_id=thread_id, run_id=run_id)
        logger.info("Successfully cancelled run_id=%s, thread_id=%s", run_id, thread_id)
        return True
        
    except Exception as err:  # noqa: BLE001
        logger.error("Failed to cancel run_id=%s, thread_id=%s: %s", run_id, thread_id, err)
        return False
>>>>>>> 5e3e3fec
<|MERGE_RESOLUTION|>--- conflicted
+++ resolved
@@ -67,8 +67,11 @@
     retries: int = 3,
     backoff: int = 2,
 ) -> Optional[Any]:
-<<<<<<< HEAD
-    """Submit tool outputs with retries and exponential backoff."""
+    """Submit tool outputs with retries and exponential backoff.
+    
+    Returns:
+        The submission result on success, None on permanent failure.
+    """
     correlation_id = get_or_create_correlation_id()
     tool_outputs_list = list(tool_outputs) if not isinstance(tool_outputs, list) else tool_outputs
     tool_count = len(tool_outputs_list)
@@ -80,21 +83,6 @@
         run_id=run_id,
         correlation_id=correlation_id,
         tool_count=tool_count
-=======
-    """Submit tool outputs with retries and exponential backoff.
-    
-    Returns:
-        The submission result on success, None on permanent failure.
-    """
-    tool_outputs_list = list(tool_outputs) if not isinstance(tool_outputs, list) else tool_outputs
-    tool_count = len(tool_outputs_list)
-    
-    logger.info(
-        "Submitting %d tool outputs for run_id=%s, thread_id=%s", 
-        tool_count, 
-        run_id, 
-        thread_id
->>>>>>> 5e3e3fec
     )
     
     for attempt in range(retries):
@@ -104,7 +92,6 @@
                 run_id=run_id,
                 tool_outputs=tool_outputs_list,
             )
-<<<<<<< HEAD
             log_with_context(
                 logger, logging.INFO, 
                 f"Successfully submitted {tool_count} tool outputs", 
@@ -114,19 +101,10 @@
                 tool_count=tool_count,
                 attempt=attempt + 1,
                 max_retries=retries
-=======
-            logger.info(
-                "Successfully submitted %d tool outputs for run_id=%s (attempt %d/%d)", 
-                tool_count, 
-                run_id, 
-                attempt + 1, 
-                retries
->>>>>>> 5e3e3fec
             )
             return result
         except Exception as err:  # noqa: BLE001
             wait_time = backoff ** attempt
-<<<<<<< HEAD
             log_with_context(
                 logger, logging.ERROR, 
                 f"Tool output submission failed: {err}", 
@@ -152,43 +130,43 @@
                 return None
             await asyncio.sleep(wait_time)
     return None
-=======
-            logger.error(
-                "Tool output submission failed (attempt %d/%d) for run_id=%s: %s. "
-                "Waiting %d seconds before retry.",
-                attempt + 1,
-                retries,
-                run_id,
-                err,
-                wait_time if attempt < retries - 1 else 0,
-            )
-            if attempt == retries - 1:
-                logger.error(
-                    "Permanent failure: Unable to submit %d tool outputs after %d attempts for run_id=%s",
-                    tool_count,
-                    retries,
-                    run_id,
-                )
-                return None
-            await asyncio.sleep(wait_time)
-    return None
 
 
 async def cancel_run_safely(client: Any, thread_id: str, run_id: str) -> bool:
     """Safely cancel a run, returning True if successful or already in terminal state."""
+    correlation_id = get_or_create_correlation_id()
     try:
         # First check if run is already in a terminal state
         run_status = await retrieve_run(client, thread_id, run_id)
         if run_status and run_status.status in ["completed", "failed", "cancelled", "expired"]:
-            logger.info("Run %s already in terminal state: %s", run_id, run_status.status)
+            log_with_context(
+                logger, logging.INFO, 
+                f"Run already in terminal state: {run_status.status}", 
+                thread_id=thread_id, 
+                run_id=run_id,
+                correlation_id=correlation_id,
+                status=run_status.status
+            )
             return True
             
         # Attempt to cancel the run
         await client.beta.threads.runs.cancel(thread_id=thread_id, run_id=run_id)
-        logger.info("Successfully cancelled run_id=%s, thread_id=%s", run_id, thread_id)
+        log_with_context(
+            logger, logging.INFO, 
+            "Successfully cancelled run", 
+            thread_id=thread_id, 
+            run_id=run_id,
+            correlation_id=correlation_id
+        )
         return True
         
     except Exception as err:  # noqa: BLE001
-        logger.error("Failed to cancel run_id=%s, thread_id=%s: %s", run_id, thread_id, err)
-        return False
->>>>>>> 5e3e3fec
+        log_with_context(
+            logger, logging.ERROR, 
+            f"Failed to cancel run: {err}", 
+            thread_id=thread_id, 
+            run_id=run_id,
+            correlation_id=correlation_id,
+            error_type=type(err).__name__
+        )
+        return False