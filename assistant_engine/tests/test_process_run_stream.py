import types
from typing import Any, AsyncIterator

import pytest

pytestmark = pytest.mark.asyncio


class DummyMessages:
    async def create(self, thread_id: str, role: str, content: str) -> None:
        self.created = (thread_id, role, content)

    async def retrieve(self, thread_id: str, message_id: str) -> Any:
        assert thread_id == "thread"
        assert message_id == "msg1"
        return types.SimpleNamespace(content=[types.SimpleNamespace(text=types.SimpleNamespace(value="hello"))])


class DummyRuns:
    def __init__(self):
        self.created_kwargs = None

    async def create(self, thread_id: str, assistant_id: str, stream: bool) -> AsyncIterator[Any]:
        assert thread_id == "thread"
        assert assistant_id == "aid"
        assert stream is True
        self.created_kwargs = stream

        async def gen() -> AsyncIterator[Any]:
            yield types.SimpleNamespace(event="thread.run.created", data=types.SimpleNamespace(id="run1"))
            yield types.SimpleNamespace(
                event="thread.run.step.completed",
                data=types.SimpleNamespace(
                    step_details=types.SimpleNamespace(
                        type="message_creation",
                        message_creation=types.SimpleNamespace(message_id="msg1"),
                    )
                ),
            )
            yield types.SimpleNamespace(
                event="thread.run.step.completed",
                data=types.SimpleNamespace(
                    step_details=types.SimpleNamespace(
                        type="tool_calls",
                        tool_calls=[
                            types.SimpleNamespace(
                                id="call1",
                                type="function",
                                function=types.SimpleNamespace(name="func", arguments="{}"),
                            )
                        ],
                    )
                ),
            )
            yield types.SimpleNamespace(
                event="thread.run.requires_action",
                data=types.SimpleNamespace(
                    id="run1", required_action=types.SimpleNamespace(type="submit_tool_outputs")
                ),
            )
            yield types.SimpleNamespace(event="thread.run.completed", data=types.SimpleNamespace())

        return gen()


class DummyThreads:
    def __init__(self):
        self.messages = DummyMessages()
        self.runs = DummyRuns()


class DummyBeta:
    def __init__(self):
        self.threads = DummyThreads()


class DummyClient:
    def __init__(self):
        self.beta = DummyBeta()

    async def aclose(self):
        pass
<<<<<<< HEAD

=======
>>>>>>> a958d99b


async def dummy_submit(client: Any, thread_id: str, run_id: str, tool_outputs: Any, *args: Any, **kwargs: Any) -> str:
    dummy_submit.called_with = list(tool_outputs)  # type: ignore[attr-defined]
    return "success"  # Return success instead of None


async def dummy_function() -> str:
    return "out"


@pytest.fixture()
def api(monkeypatch):
    monkeypatch.setenv("PROJECT_ID", "p")
    monkeypatch.setenv("BUCKET_ID", "b")
    monkeypatch.setenv("CLIENT_ID", "c")
    monkeypatch.setenv("ASSISTANT_ID", "aid")

    from botbrew_commons import repositories as repos

    class DummySecretRepo:
        def __init__(self, project_id: str, client_id: str):
            self.project_id = project_id
            self.client_id = client_id

        def write_secret(self, _):
            pass

        def access_secret(self, _):
            return "sk"

    class DummyConfigRepo:
        def __init__(self, client_id: str, project_id: str, bucket_name: str):
            self.client_id = client_id
            self.project_id = project_id
            self.bucket_name = bucket_name

        def write_config(self, _config):
            pass

        def read_config(self):
            return types.SimpleNamespace(
                assistant_id="aid",
                assistant_name="name",
                initial_message="hi",
                code_interpreter=False,
                retrieval=False,
                function_names=None,
            )

    monkeypatch.setattr(repos, "GCPSecretRepository", DummySecretRepo)
    monkeypatch.setattr(repos, "GCPConfigRepository", DummyConfigRepo)

    from assistant_engine import main

    monkeypatch.setattr(main, "GCPSecretRepository", DummySecretRepo)
    monkeypatch.setattr(main, "GCPConfigRepository", DummyConfigRepo)

    api = main.AssistantEngineAPI()
    api.client = DummyClient()  # type: ignore[assignment]
    monkeypatch.setattr(main, "submit_tool_outputs_with_backoff", dummy_submit)
    monkeypatch.setattr(main, "TOOL_MAP", {"func": lambda: "out"})
    return api


async def test_process_run(api):
    result = await api._process_run("thread", "hi")
    assert result == ["hello"]
    assert dummy_submit.called_with == [{"tool_call_id": "call1", "output": "out"}]  # type: ignore[attr-defined]


async def test_process_run_stream(api):
    events = [event async for event in api._process_run_stream("thread", "hi")]
    assert [e.event for e in events] == [
        "thread.run.created",
        "thread.run.step.completed",
        "thread.run.step.completed",
        "thread.run.requires_action",
        "thread.run.completed",
    ]
    assert dummy_submit.called_with == [{"tool_call_id": "call1", "output": "out"}]  # type: ignore[attr-defined]<|MERGE_RESOLUTION|>--- conflicted
+++ resolved
@@ -80,10 +80,6 @@
 
     async def aclose(self):
         pass
-<<<<<<< HEAD
-
-=======
->>>>>>> a958d99b
 
 
 async def dummy_submit(client: Any, thread_id: str, run_id: str, tool_outputs: Any, *args: Any, **kwargs: Any) -> str:
