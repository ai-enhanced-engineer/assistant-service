--- conflicted
+++ resolved
@@ -4,10 +4,7 @@
 
 import pytest
 from fastapi.testclient import TestClient
-<<<<<<< HEAD
-=======
 from openai import OpenAIError
->>>>>>> a958d99b
 from starlette.websockets import WebSocketDisconnect
 
 from assistant_engine.main import AssistantEngineAPI
@@ -68,15 +65,6 @@
     class DummyClient:
         def __init__(self) -> None:
             self.beta = DummyBeta()
-<<<<<<< HEAD
-
-        async def aclose(self):
-            pass
-
-    main.api.client = DummyClient()
-    monkeypatch.setattr(main.api, "engine_config", types.SimpleNamespace(initial_message="hi"))
-    return TestClient(main.app)
-=======
             self.aclose = AsyncMock()
             self.close = AsyncMock()
 
@@ -85,7 +73,6 @@
     api.client = dummy_client  # type: ignore[assignment]
 
     return api, dummy_client
->>>>>>> a958d99b
 
 
 def test_lifespan(api: tuple[AssistantEngineAPI, Any]) -> None:
@@ -119,132 +106,6 @@
         assert msg == "hello"
         return ["response"]
 
-<<<<<<< HEAD
-    monkeypatch.setattr(main.api, "_process_run", dummy_run)
-    resp = client.post("/chat", json={"thread_id": "thread123", "message": "hello"})
-    assert resp.status_code == 200
-    assert resp.json() == {"responses": ["response"]}
-
-
-def _make_api(monkeypatch):
-    monkeypatch.setenv("PROJECT_ID", "p")
-    monkeypatch.setenv("BUCKET_ID", "b")
-    monkeypatch.setenv("CLIENT_ID", "c")
-    monkeypatch.setenv("ASSISTANT_ID", "a")
-
-    class DummySecretRepo:
-        def __init__(self, project_id: str, client_id: str):
-            self.project_id = project_id
-            self.client_id = client_id
-
-        def write_secret(self, _):
-            pass
-
-        def access_secret(self, _):
-            return "sk"
-
-    class DummyConfigRepo:
-        def __init__(self, client_id: str, project_id: str, bucket_name: str):
-            self.client_id = client_id
-            self.project_id = project_id
-            self.bucket_name = bucket_name
-
-        def write_config(self, _config):
-            pass
-
-        def read_config(self):
-            return EngineAssistantConfig(
-                assistant_id="a",
-                assistant_name="name",
-                initial_message="hi",
-            )
-
-    monkeypatch.setattr(repos, "GCPSecretRepository", DummySecretRepo)
-    monkeypatch.setattr(repos, "GCPConfigRepository", DummyConfigRepo)
-
-    from assistant_engine.main import AssistantEngineAPI
-
-    return AssistantEngineAPI()
-
-
-def test_dependency_injected_client_is_used(monkeypatch):
-    api = _make_api(monkeypatch)
-
-    class DummyThreads:
-        async def create(self):
-            return types.SimpleNamespace(id="di")
-
-    class DummyBeta:
-        def __init__(self):
-            self.threads = DummyThreads()
-
-    class DummyClient:
-        def __init__(self):
-            self.beta = DummyBeta()
-            self.closed = False
-
-        async def aclose(self):
-            self.closed = True
-
-    api.client = DummyClient()
-
-    with TestClient(api.app) as test_client:
-        resp = test_client.get("/start")
-        assert resp.status_code == 200
-        assert resp.json() == {"thread_id": "di", "initial_message": "hi"}
-
-    assert api.client.closed is False
-
-
-def test_lifespan_opens_and_closes_client(monkeypatch):
-    api = _make_api(monkeypatch)
-
-    class DummyThreads:
-        async def create(self):
-            return types.SimpleNamespace(id="ls")
-
-    class DummyBeta:
-        def __init__(self):
-            self.threads = DummyThreads()
-
-    class DummyOpenAI:
-        def __init__(self, *_, **__):
-            self.beta = DummyBeta()
-            self.closed = False
-
-        async def aclose(self):
-            self.closed = True
-
-    monkeypatch.setattr("assistant_engine.main.AsyncOpenAI", DummyOpenAI)
-    api.client = None
-
-    with TestClient(api.app) as test_client:
-        resp = test_client.get("/start")
-        assert resp.status_code == 200
-        assert resp.json() == {"thread_id": "ls", "initial_message": "hi"}
-
-    assert isinstance(api.client, DummyOpenAI)
-    assert api.client.closed is True
-
-
-def test_stream_endpoint(monkeypatch, client):
-    import assistant_engine.main as main
-
-    async def dummy_stream(tid: str, msg: str):
-        assert tid == "thread123"
-        assert msg == "hello"
-        yield types.SimpleNamespace(model_dump_json=lambda: "event1")
-        yield types.SimpleNamespace(model_dump_json=lambda: "event2")
-
-    monkeypatch.setattr(main.api, "_process_run_stream", dummy_stream)
-
-    with client.websocket_connect("/stream") as websocket:
-        websocket.send_json({"thread_id": "thread123", "message": "hello"})
-        assert websocket.receive_text() == "event1"
-        assert websocket.receive_text() == "event2"
-        with pytest.raises(WebSocketDisconnect):
-            websocket.receive_text()
-=======
     monkeypatch.setattr(api_obj, "_process_run", dummy_run)
     with TestClient(api_obj.app) as client:
         resp = client.post("/chat", json={"thread_id": "thread123", "message": "hello"})
@@ -442,5 +303,4 @@
         # Verify error output
         assert "tool_456" in tool_outputs
         assert "Error: Invalid arguments for function 'test_function'" in tool_outputs["tool_456"]["output"]
-        assert "Missing required arguments: required_param" in tool_outputs["tool_456"]["output"]
->>>>>>> a958d99b
+        assert "Missing required arguments: required_param" in tool_outputs["tool_456"]["output"]