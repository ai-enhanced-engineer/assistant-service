--- conflicted
+++ resolved
@@ -71,11 +71,7 @@
 ############################
 
 local-run:
-<<<<<<< HEAD
-        $(UV) run uvicorn assistant_engine.main:app --reload
-=======
-	$(UV) run uvicorn nowisthetime_legacy.main:app --reload
->>>>>>> 5a59c345
+  $(UV) run uvicorn assistant_engine.main:app --reload
 
 ############################
 ##### Build and deploy #####
