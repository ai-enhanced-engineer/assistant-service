[tool.poetry]
name = "assistant-service"
version = "0.1.0"
description = ""
authors = ["Leopoldo Garcia Vargas <lk13.dev@gmail.com>"]

[tool.poetry.dependencies]
python = ">=3.10.0,<3.11"
openai = "^1.2.3"
packaging = "^23.2"
fastapi = "^0.100.0"
pydantic = "^2.5.3"
pydantic-settings = "^2.1.0"
uvicorn = "^0.25.0"
chainlit = "^1.0.200"
<<<<<<< HEAD

# Assistant factory
langchain = "^0.1.5"

#GCP
google-cloud-secret-manager = "^2.18.0"
google_cloud_storage = "^2.14.0"
=======
botbrew_commons = { path = "./botbrew_commons", develop = true }
>>>>>>> c22b6aa6

[tool.poetry.dev-dependencies]
ruff = "^0.1.14"
pytest = "^7.4.4"
pytest-asyncio = "^0.23.4"
pytest-mock = "3.12.0"

[tool.pytest.ini_options]
minversion = "6.0"
addopts = ["-ra", "--showlocals", "--strict-markers", "--strict-config"]
xfail_strict = true
filterwarnings = ["error"]
log_cli_level = "info"
testpaths = [
  "tests",
]

[tool.ruff]
# https://beta.ruff.rs/docs/configuration/
exclude = ['nowisthetime_legacy/prompts.py']
target-version = "py310"
line-length = 120

[tool.ruff.lint]
select = ['E', 'W', 'F', 'I', 'B', 'C4', 'ARG', 'SIM']
ignore = ['W291', 'W292', 'W293']

[tool.ruff.format]
quote-style = "double"
indent-style = "space"
skip-magic-trailing-comma = false
line-ending = "auto"
docstring-code-format = false
docstring-code-line-length = "dynamic"

[build-system]
requires = ["poetry-core>=1.0.0"]
build-backend = "poetry.core.masonry.api"<|MERGE_RESOLUTION|>--- conflicted
+++ resolved
@@ -13,17 +13,8 @@
 pydantic-settings = "^2.1.0"
 uvicorn = "^0.25.0"
 chainlit = "^1.0.200"
-<<<<<<< HEAD
-
-# Assistant factory
 langchain = "^0.1.5"
-
-#GCP
-google-cloud-secret-manager = "^2.18.0"
-google_cloud_storage = "^2.14.0"
-=======
 botbrew_commons = { path = "./botbrew_commons", develop = true }
->>>>>>> c22b6aa6
 
 [tool.poetry.dev-dependencies]
 ruff = "^0.1.14"
